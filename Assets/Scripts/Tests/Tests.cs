using Rails.Collections;
using Rails.Data;
using System;
<<<<<<< HEAD
using System.Collections;
using System.Collections.Generic;
using System.Linq;
using UnityEngine;
=======
>>>>>>> b232b2a9

namespace Rails
{
    public class Tests : TesterBase
    {
        private NodeId nodeMid = new NodeId(1, 1);
        private NodeId nodeN = new NodeId(1, 2);
        private NodeId nodeNE = new NodeId(2, 2);
        private NodeId nodeSE = new NodeId(2, 1);
        private NodeId nodeS = new NodeId(1, 0);
        private NodeId nodeSW = new NodeId(0, 1);
        private NodeId nodeNW = new NodeId(0, 2);

        private void Awake()
        {
            // PriorityQueue
            TestMethod(TestPriorityQueueOrder);
            TestMethod(TestPriorityQueuePeek);

            // TrackGraph
            TestMethod(TestTrackGraphInsertion);
            TestMethod(TestTrackGraphTryGetValues);
            
            // Utilities
            TestMethod(TestReflectCardinal);
            TestMethod(TestCardinalBetween);
            TestMethod(TestPointTowards);
            TestThrowsException(TestCardinalBetweenException, typeof(ArgumentException));
        }

        #region PriorityQueueTests 
        private void TestPriorityQueueOrder()
        {
            var queue = new PriorityQueue<int>();
            queue.Insert(10);
            queue.Insert(4);
            queue.Insert(6);
            queue.Insert(1);
            queue.Insert(6);

            Assert(queue.Pop() == 1);
            Assert(queue.Pop() == 4);
            Assert(queue.Pop() == 6);
            Assert(queue.Pop() == 6);
            Assert(queue.Pop() == 10);
        }
        private void TestPriorityQueuePeek()
        {
            var queue = new PriorityQueue<string>();
            queue.Insert("x");
            queue.Insert("d");
            queue.Insert("p");
            queue.Insert("z");

            Assert(queue.Peek() == "d");
            Assert(queue.Pop() == "d");
            Assert(queue.Pop() == "p");
            Assert(queue.Pop() == "x");
            Assert(queue.Pop() == "z");

            Assert(queue.Peek() == null);
            Assert(queue.Pop() == null);
        }
        #endregion

        #region TrackGraph Tests 
        private void TestTrackGraphInsertion()
        {
            var graph = new TrackGraph<int>();

            var nodeId = new NodeId(10, 10);
            var nodeIdToward = Utilities.PointTowards(new NodeId(10, 10), Cardinal.NW);

            graph[nodeId, Cardinal.NW] = 20;
            Assert(graph[nodeId, Cardinal.NW] == 20);
            Assert(graph[nodeId, nodeIdToward] == 20);
            Assert(graph[nodeIdToward, Cardinal.SE] == 20);
            Assert(graph[nodeIdToward, nodeId] == 20);
        }
        private void TestTrackGraphTryGetValues()
        {
            var graph = new TrackGraph<string>();
            graph[new NodeId(1, 1), Cardinal.SE] = "Apple";
            graph[new NodeId(4, 8), Cardinal.S] = "Banana";

            graph[new NodeId(10, 10), Cardinal.NW] = "Orange";
            graph[new NodeId(10, 10), Cardinal.NE] = "Peach";
            graph[new NodeId(10, 10), Cardinal.N] = "Strawberry";

            var testPoint = Utilities.PointTowards(new NodeId(10, 10), Cardinal.NW);

            Assert(graph.TryGetEdgeValue(new NodeId(1, 1), Cardinal.SE, out var apple) && apple == "Apple");
            Assert(graph.TryGetEdgeValue(new NodeId(4, 8), Cardinal.S, out var banana) && banana == "Banana");

            var values = graph.TryGetEdges(new NodeId(10, 10), out var strs);
            Assert(strs.Any(s => s == "Orange"));
            Assert(strs.Any(s => s == "Peach"));
            Assert(strs.Any(s => s == "Strawberry"));

            Assert(graph.TryGetEdgeValue(testPoint, new NodeId(10, 10), out var orange) && orange == "Orange");

            Assert(graph.TryGetEdgeValue(testPoint, Cardinal.NW, out var nullVal) && nullVal == null);

            Assert(!graph.TryGetEdgeValue(new NodeId(20, 20), Cardinal.NW, out var _));
            Assert(!graph.TryGetEdges(new NodeId(20, 20), out var _));
        }
        #endregion

        #region UtilitiesTests
        private void TestReflectCardinal()
        {
            Assert(Utilities.ReflectCardinal(Cardinal.N) == Cardinal.S);
            Assert(Utilities.ReflectCardinal(Cardinal.NE) == Cardinal.SW);
            Assert(Utilities.ReflectCardinal(Cardinal.NW) == Cardinal.SE);
            Assert(Utilities.ReflectCardinal(Cardinal.S) == Cardinal.N);
            Assert(Utilities.ReflectCardinal(Cardinal.SW) == Cardinal.NE);
            Assert(Utilities.ReflectCardinal(Cardinal.SE) == Cardinal.NW);
        }

        private void TestCardinalBetween()
        {
            Assert(Utilities.CardinalBetween(nodeMid, nodeN) == Cardinal.N);
            Assert(Utilities.CardinalBetween(nodeMid, nodeNE) == Cardinal.NE);
            Assert(Utilities.CardinalBetween(nodeMid, nodeSE) == Cardinal.SE);
            Assert(Utilities.CardinalBetween(nodeMid, nodeS) == Cardinal.S);
            Assert(Utilities.CardinalBetween(nodeMid, nodeSW) == Cardinal.SW);
            Assert(Utilities.CardinalBetween(nodeMid, nodeNW) == Cardinal.NW);
        }

        private void TestCardinalBetweenException() => Utilities.CardinalBetween(nodeMid, new NodeId(20, 20));

        private void TestPointTowards()
        {
            Assert(Utilities.PointTowards(nodeMid, Cardinal.N) == nodeN);
            Assert(Utilities.PointTowards(nodeMid, Cardinal.NE) == nodeNE);
            Assert(Utilities.PointTowards(nodeMid, Cardinal.SE) == nodeSE);
            Assert(Utilities.PointTowards(nodeMid, Cardinal.S) == nodeS);
            Assert(Utilities.PointTowards(nodeMid, Cardinal.SW) == nodeSW);
            Assert(Utilities.PointTowards(nodeMid, Cardinal.NW) == nodeNW);
        }
        #endregion
    }
}<|MERGE_RESOLUTION|>--- conflicted
+++ resolved
@@ -1,13 +1,10 @@
 using Rails.Collections;
 using Rails.Data;
 using System;
-<<<<<<< HEAD
 using System.Collections;
 using System.Collections.Generic;
 using System.Linq;
 using UnityEngine;
-=======
->>>>>>> b232b2a9
 
 namespace Rails
 {
