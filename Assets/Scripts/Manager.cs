using System;
using System.Collections.Generic;
using UnityEngine;
using Rails.ScriptableObjects;
using System.Collections.ObjectModel;
using Rails.Rendering;
using Rails.Controls;
using Rails.Data;
using Rails.Systems;
using TMPro;
using Rails.UI;
using System.Linq;
using Assets.Scripts.Data;
using Rails.Collections;
using System.Collections;

#if UNITY_EDITOR
using UnityEditor;
#endif

namespace Rails {
    public class Manager : MonoBehaviour {

				#region Events
        // Turn End
	    public delegate void OnTurnEndEventHandler(Manager manager);
        public event OnTurnEndEventHandler OnTurnEnd;

        // Player Info Update
        public delegate void OnPlayerInfoUpdateEventHandler(Manager manager);
        public event OnPlayerInfoUpdateEventHandler OnPlayerInfoUpdate;

        // Phase Change
        public delegate void OnPhaseChangeHandler(Manager manager);
        public event OnTurnEndEventHandler OnPhaseChange;

        // Build Track
        public delegate void OnBuildTrackHandler(Manager manager);
        public event OnTurnEndEventHandler OnBuildTrack;
        
        // Invoked when a moving train meets a City
        public EventHandler<TrainCityInteraction> OnTrainMeetsCityHandler;

        // Invoked when the UI has finished loading a train at a given City
        public EventHandler<TrainCityInteractionResult> OnTrainMeetsCityComplete;

        #endregion

        #region Singleton

        private static Manager _singleton = null;

        /// <summary>
        /// Manager singleton
        /// </summary>
        public static Manager Singleton {
            get {
                if (_singleton)
                    return _singleton;

                _singleton = FindObjectOfType<Manager>();
                if (_singleton)
                    return _singleton;

                GameObject go = new GameObject("Manager");
                return go.AddComponent<Manager>();
            }
        }

        #endregion

        #region Public Fields
        /// <summary>
        /// Map size.
        /// </summary>
        public const int Size = 64;
        /// <summary>
        /// Max number of cities.
        /// </summary>
        public const int MaxCities = 32;
        /// <summary>
        /// Max number of goods.
        /// </summary>
        public const int MaxGoods = 64;
        /// <summary>
        /// Controls the spacing between nodes in terms of Unity units.
        /// </summary>
        public float WSSize = 1f;
        /// <summary>
        /// The value representing a MajorCity NodeType.
        /// Used when setting down initial MajorCity tracks,
        /// Tracks values and ghost tracks.
        /// </summary>
        public const int MajorCityIndex = -2;

        /// <summary>
        /// A collection of game rules.
        /// </summary>
        public GameRules _rules;
        /// <summary>
        /// Stores the layout of the map, including nodes, cities, goods, etc.
        /// </summary>
        [SerializeField]
        public MapData MapData;
        /// <summary>
        /// The trains that players can use.
        /// </summary>
        public TrainData[] trainData;
        /// <summary>
        /// UI windows that show the controls for each phase.
        /// </summary>
        public GameObject[] PhasePanels;
        /// <summary>
        /// UI window that shows stats of the current player.
        /// </summary>
        public GameHUDManager GameHUDObject;
        /// <summary>
        /// Rules set at the start of the game.
        /// </summary>
        public GameStartRules _startRules;
        /// <summary>
        /// Stores info for all players.
        /// </summary>
        public PlayerInfo[] Players;
        /// <summary>
        /// Gets the index of the current player.
        /// </summary>
        public int CurrentPlayer { 
            get { return currentPlayer; } 
        }
        /// <summary>
        /// 
        /// </summary>
        public int CurrentPath { 
            get { return currentPath; } 
            set { SetPath(value); }
        }
        #endregion // Properties

        #region Private Fields
        /// <summary>
        /// Stores the tracks on the map.
        /// </summary>
        private static TrackGraph<int> Tracks = new TrackGraph<int>(-1);

        /// <summary>
        /// A reference to the current players info.
        /// </summary>
        private PlayerInfo player;
        /// <summary>
        /// Total number of phases in a turn.
        /// </summary>
        private int maxPhases;
        /// <summary>
        /// Player number whose turn it currently is.
        /// </summary>
        private int currentPlayer;
        /// <summary>
        /// Phase of the turn of current player.
        /// </summary>
        private int currentPhase;

        // Path Properties
        private int currentPath;
        private int currentNodeinPath;
        private List<List<NodeId>> buildPaths;
        private Route moveRoute = null;
        private List<Route> buildRoutes;
        private GameToken _highlightToken;

        private bool _movingTrain = false;
        private TrainMovement _trainMovement;
        #endregion

        #region Unity Events

        private void Awake() {
            // set singleton reference on awake
            _singleton = this;
            _startRules = FindObjectOfType<GameStartRules>();
            _rules = MapData.DefaultRules;
            _trainMovement = GetComponent<TrainMovement>();

            // generate start rules if empty
            if (_startRules == null) {
                GameObject go = new GameObject("start rules");
                _startRules = go.AddComponent<GameStartRules>();
                _startRules.Players = new StartPlayerInfo[2]
                {
                    new StartPlayerInfo() { Name = "Player 1", Color = Color.red },
                    new StartPlayerInfo() { Name = "Player 2", Color = Color.blue }
                };
            }

            _trainMovement.OnMovementFinished += (_, __) => _movingTrain = false;
            _trainMovement.OnMeetsCity += (_, interaction) =>
            {
                Debug.Log($"Train {interaction.PlayerIndex} meets with City {interaction.City.Name}");
                OnTrainMeetsCityComplete?.Invoke(this, null);
            };
        }

        private void Start()
        {
            GameGraphics.Initialize(MapData, _startRules.Players.Length, _startRules.Players.Select(p => p.Color).ToArray());
            Pathfinding.Initialize(_rules, Tracks, MapData);
            Deck.Initialize();
            GoodsBank.Initialize();
            SetupMajorCityTracks();
            GameLoopSetup();
        }
 
        private void Update() {
            _highlightToken?.ResetColor();
            var highlightToken = GameGraphics.GetMapToken(GameInput.MouseNodeId);

            if (highlightToken != null) {
                highlightToken.SetColor(Color.yellow);
                _highlightToken = highlightToken;
            }
            if (GameInput.SelectJustPressed && GameInput.MouseNodeId.InBounds) {
                Debug.Log("player.trainPosition = " + player.trainPosition.ToString());
                if (currentPhase == 0 && !player.trainPlaced) {
                    Debug.Log("Place Train");
                    PlaceTrain(GameInput.MouseNodeId);
				}
				else {
                    Debug.Log("Add Node");
                    AddNode(currentPath, GameInput.MouseNodeId);
				}
            }
            if (GameInput.DeleteJustPressed) {
                ClearPath(currentPath);
            }
            if (GameInput.EnterJustPressed) {
                BuildTrack();
            }
        }

#if UNITY_EDITOR
        private void OnDrawGizmos() {
            List<Action> postDraws = new List<Action>();
            if (MapData == null || MapData.Nodes == null || MapData.Nodes.Length == 0)
                return;

            var labelStyle = new GUIStyle(GUI.skin.GetStyle("Label"));
            labelStyle.alignment = TextAnchor.UpperCenter;
            labelStyle.fontSize = 16;
            labelStyle.fontStyle = FontStyle.Bold;

            for (int x = 0; x < Size; x++) {
                for (int y = 0; y < Size; y++) {
                    // draw node
                    var node = MapData.Nodes[(y * Size) + x];
                    var pos = Utilities.GetPosition(node.Id);
                    Gizmos.color = Utilities.GetNodeColor(node.Type);
                    Gizmos.DrawCube(pos, Vector3.one * WSSize * 0.3f);

                    //
                    if (node.CityId >= 0 && node.CityId < MapData.Cities.Count) {
                        var city = MapData.Cities[node.CityId];
                        if (node.Type == NodeType.MajorCity || node.Type == NodeType.MediumCity || node.Type == NodeType.SmallCity) {

                            postDraws.Add(() =>
                            {
                                Handles.Label(pos + Vector3.up, city.Name, labelStyle);
                            });

                        }
                    }

                    // draw segments
                    // we iterate only bottom-right half of segments to prevent drawing them twice
                    var segments = MapData.GetNodeSegments(node.Id);
                    for (Cardinal c = Cardinal.NE; c <= Cardinal.S; ++c) {
                        // get segment
                        var segment = segments[(int)c];
                        if (segment != null) {
                            // get neighboring nodeid
                            var nextNodeId = Utilities.PointTowards(node.Id, c);
                            if (nextNodeId.InBounds) {
                                // draw line to
                                Gizmos.color = Utilities.GetSegmentColor(segment.Type);
                                Gizmos.DrawLine(pos, Utilities.GetPosition(nextNodeId));
                            }
                        }
                    }
                }
            }

            foreach (var postDraw in postDraws)
                postDraw?.Invoke();
        }
#endif
        #endregion

        #region Public
        // General gameplay methods.

        // Moves the train to final node in path.
        public void MoveTrain() => StartCoroutine(CMoveTrain());

        // Coroutine for moving the train from one location to the next.
        private IEnumerator CMoveTrain() {
            
            // Retrieve the number of move points the current player's train has, or the 
            // distance of the current route, whichever is smaller.
            var movePoints = Mathf.Min(_rules.TrainSpecs[player.trainStyle].movePoints, moveRoute.Distance); 
            
            // Remove any segments from the player's move path that will
            // be passed in this turn
            player.movePath.RemoveAt(0);
            for (int i = 0; i < movePoints; ++i)
            {
                if (moveRoute.Nodes[i] == player.movePath[0])
                    player.movePath.RemoveAt(0);
            }

            // Set the player's train position to the node at the end of it's move points
            player.trainPosition = moveRoute.Nodes.Skip(movePoints).First();
            
            // Add the player's position back to the start of its move path
            if(player.movePath[0] != player.trainPosition)
                player.movePath.Insert(0, player.trainPosition);
            
            // Activate TrainMovement, awaiting until the player moves to completion
            _movingTrain = true;
            _trainMovement.MoveTrain(currentPlayer, moveRoute.Nodes.Take(movePoints + 1).ToList());

            while (_movingTrain)
                yield return null;

            GameGraphics.HighlightRoute(moveRoute, null);

            // Moving only updates the phase.
            GameLogic.UpdatePhase(PhasePanels, ref currentPhase, maxPhases);
            OnPhaseChange?.Invoke(this);
        }

        // Discards the player's hand.
        public void DiscardHand() {
            // Remove and refill players' hand
            foreach (DemandCard card in player.demandCards) {
                Deck.Discard(card);
						}
            for (int c = 0; c < _rules.HandSize; c++) {
                player.demandCards.Add(Deck.DrawOne());
						}
            // Ends the turn.
            GameLogic.IncrementPlayer(ref currentPlayer, Players.Length);
            OnPlayerInfoUpdate?.Invoke(this);
            return;
        }

        // Builds the track between the nodes in path.
        public void BuildTrack() {
            // Build the tracks
            if (buildPaths.Count != 0) {
                int cost = 0;
                foreach (Route route in buildRoutes) {
                    cost += route.Cost;
                    if (cost > _rules.MaxBuild)
                        return;
								}

                player.money -= GameLogic.BuildTrack(Tracks, buildRoutes, currentPlayer, player.color, _rules.MaxBuild);
                OnBuildTrack?.Invoke(this);
            }

            // Clear the lists
            buildPaths.Clear();
            buildPaths.Add(new List<NodeId>());

            // End the turn
            EndTurn();
            return;
        }
        // Upgrades the player's train.
        public void UpgradeTrain(int choice) {
            GameLogic.UpgradeTrain(ref player.trainStyle, ref player.money, choice, _rules.TrainUpgrade);
            EndTurn();
            return;
        }

        // Places the current player's train at position.
        public bool PlaceTrain(NodeId position) {
            NodeType type = MapData.GetNodeAt(position).Type;
            bool city = false;
            switch (type) {
                case NodeType.SmallCity:
                case NodeType.MediumCity:
                case NodeType.MajorCity:
                    city = true;
                    break;
            }
            if (city) {
                player.trainPosition = position;
                player.trainPlaced = true;
                player.movePath.Insert(0, player.trainPosition);
                Debug.Log("Train position = " + player.trainPosition.ToString());
		    }

            GameGraphics.PositionTrain(currentPlayer, position);
            return city;
        }
				#endregion

				#region Public Path Methods
				// Path Methods

				// Adds a new path to the end of the list.
				public int CreateNewPath() {
            buildPaths.Add(new List<NodeId>());
            currentNodeinPath = 0;
            return buildPaths.Count - 1;
				}
        // Sets the index of the current build path.
        public void SetPath(int path) => currentPath = Mathf.Clamp(path, 0, buildPaths.Count - 1);

        // Returns the list of nodes of the specified path.
        public List<NodeId> GetPath(int path) { 
            if (path >= 0 && path < buildPaths.Count)
                return buildPaths[path];
            return null;
				}
        // Returns the number of paths in the build paths list.
        public int GetPathCount() {
            return buildPaths.Count;
				}
        // Adds a node to the list.
        // Clear current Queue
        public void ClearPath(int path) {
            // Move Phase
            if (currentPhase == 0)
            {
                GameGraphics.HighlightRoute(moveRoute, null);
                player.movePath.Clear();
                player.movePath.Add(player.trainPosition);
            }
            else
            {
                GameGraphics.DestroyPotentialTrack(buildRoutes[path]);
                buildPaths[path].Clear();
                if (buildPaths.Count == 0)
                    buildPaths.Add(new List<NodeId>());
                if (currentPath == path)
                    currentNodeinPath = 0;
                PlannedTracks();
            }
            return;
        }
        public void RemovePath(int path) {
            // Removes a path from the build paths.
            buildPaths[path].RemoveAt(path);
            
            if (currentPath == path)
                currentNodeinPath = 0;
            if (currentPath >= path)
                --currentPath;
            
            PlannedTracks(); 
            return;
		}
        public void AddNode(int path, NodeId node) {
            // Add to player's movesegments if in move phase.
            if (currentPhase == 0)
            {
                player.movePath.Add(node);
                PlannedRoute();
            }
            // Add to build queue if in build phase.
            else
            {
                if (buildPaths[path].Count == 0 || currentNodeinPath == 0 || node != buildPaths[path][currentNodeinPath - 1])
                {
                    buildPaths[path].Insert(currentNodeinPath, node);
                    ++currentNodeinPath;
                    PlannedTracks();
                }
            }
            return;
        }
        // Removes a node from the list.
        public void RemoveNode(int path, int index) {
            if (currentPhase == 0)
                player.movePath.RemoveAt(index);
            else
                buildPaths[path].RemoveAt(index);

            if (currentPath == path)
                currentNodeinPath = Mathf.Clamp(currentNodeinPath, 0, buildPaths[path].Count - 1) + 1;

            PlannedTracks(); 
            return;
	    }

        // Sets the current node in the path.
        public void SetNode(int path, int index) {
<<<<<<< HEAD
            while (index < 0)
                index += buildPaths[path].Count;
            while (index >= buildPaths[path].Count)
                index -= buildPaths[path].Count;
            currentNodeinPath = index;
				}
				#endregion
=======
            currentPath = Mathf.Clamp(path, 0, buildPaths.Count - 1);
            currentNodeinPath = Mathf.Clamp(index, 0, buildPaths[currentPath].Count - 1);
        }
        #endregion
>>>>>>> 3bd2202a

				#region Private
				/// <summary>
				/// Sets up the current game.
				/// </summary>
				private void GameLoopSetup() {
            // Assign integers
            currentPlayer = 0;
            currentPhase = -2;
            currentPath = 0;
            maxPhases = PhasePanels.Length;

            // Create the path lists.
            buildPaths = new List<List<NodeId>>();
            buildPaths.Add(new List<NodeId>());
            buildRoutes = new List<Route>();
            buildRoutes.Add(null);

            // Initiate all player info.
            Players = new PlayerInfo[_startRules.Players.Length];
            for (int p = 0; p < Players.Length; p++)
                Players[p] = new PlayerInfo(_startRules.Players[p].Name,
                  _startRules.Players[p].Color, _rules.MoneyStart, 0);
            player = Players[currentPlayer];

            // Draw all players' cards.
            for (int c = 0; c < _rules.HandSize; c++) {
                for (int p = 0; p < Players.Length; p++) {
                    Players[p].demandCards.Add(Deck.DrawOne());
								}
						}

            // Deactivate all panels just in case.
            for (int u = 0; u < maxPhases; u++)
                PhasePanels[u].SetActive(false);

            // Activate first turn panel.
            PhasePanels[1].SetActive(true);
        }
        // Ends the turn and changes phase.
        private void EndTurn() {
            if (currentPhase < 0) {
                GameLogic.BuildTurn(ref currentPlayer, ref currentPhase, Players.Length);
            }
			      else {
                GameLogic.IncrementPlayer(ref currentPlayer, Players.Length);
			      }
            if (currentPhase >= 0) {
                GameLogic.UpdatePhase(PhasePanels, ref currentPhase, maxPhases);
                OnPhaseChange?.Invoke(this);
            }
            player = Players[currentPlayer];
            OnPlayerInfoUpdate?.Invoke(this);
            OnTurnEnd?.Invoke(this);
            return;
        }
        // Show the planned tracks on the map.
        private void PlannedTracks() {
            if (buildPaths.Count > 0)
            {
                if (buildRoutes != null)
                {
                    foreach (var route in buildRoutes)
                        GameGraphics.DestroyPotentialTrack(route);
                    buildRoutes.Clear();
                }
                buildRoutes = Pathfinding.CheapestBuilds(buildPaths);

                foreach (var route in buildRoutes)
                    GameGraphics.GeneratePotentialTrack(route, Color.yellow);
            }
            return;
        }
        // Show the planned route on the map.
        private void PlannedRoute() {
            if (player.movePath.Count > 0) {
                if (moveRoute != null) {
                    GameGraphics.HighlightRoute(moveRoute, null);
				}

                // Calculate the Route
                moveRoute = Pathfinding.CheapestMove(
                    currentPlayer,
                    _rules.TrainSpecs[player.trainStyle].movePoints,
                    player.movePath.ToArray());

                    var movePoints = Mathf.Min(_rules.TrainSpecs[player.trainStyle].movePoints, moveRoute.Distance);
                   
                    // Highlight the Route
                    GameGraphics.HighlightRoute(moveRoute.Nodes.Take(movePoints + 1).ToList(), player.color * 2.0f); 
                    GameGraphics.HighlightRoute(moveRoute.Nodes.Take(movePoints).ToList(), player.color);
		        }
            return;
				}
        
        /// <summary>
        /// Sets up the tracks that are automatically assigned to
        /// a Major City
        /// </summary>
        private void SetupMajorCityTracks()
        {
            for (int i = 0; i < Size * Size; ++i)
            {
                if (MapData.Nodes[i].Type == NodeType.MajorCity)
                {
                    var nodeId = NodeId.FromSingleId(i);
                    for (var c = Cardinal.N; c < Cardinal.MAX_CARDINAL; ++c)
                    {
                        var adjNodeId = Utilities.PointTowards(nodeId, c);
                        if (MapData.Nodes[adjNodeId.GetSingleId()].Type == NodeType.MajorCity &&
                           (!Tracks.TryGetEdgeValue(nodeId, c, out int e) || e == -1))
                        {
                            Tracks[nodeId, adjNodeId] = MajorCityIndex;
                            var route = new Route(0, new List<NodeId> { nodeId, adjNodeId });

                            GameGraphics.GeneratePotentialTrack(route, Color.clear);
                            GameGraphics.CommitPotentialTrack(route, Color.clear);
                        }
                    }
                }
            }
        }

        #endregion
    }
}<|MERGE_RESOLUTION|>--- conflicted
+++ resolved
@@ -496,20 +496,10 @@
 
         // Sets the current node in the path.
         public void SetNode(int path, int index) {
-<<<<<<< HEAD
-            while (index < 0)
-                index += buildPaths[path].Count;
-            while (index >= buildPaths[path].Count)
-                index -= buildPaths[path].Count;
-            currentNodeinPath = index;
-				}
-				#endregion
-=======
             currentPath = Mathf.Clamp(path, 0, buildPaths.Count - 1);
             currentNodeinPath = Mathf.Clamp(index, 0, buildPaths[currentPath].Count - 1);
         }
         #endregion
->>>>>>> 3bd2202a
 
 				#region Private
 				/// <summary>
