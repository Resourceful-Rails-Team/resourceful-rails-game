--- conflicted
+++ resolved
@@ -17,7 +17,6 @@
         public const int Size = 64;
 
         /// <summary>
-<<<<<<< HEAD
         /// Max number of cities.
         /// </summary>
         public const int MaxCities = 32;
@@ -26,11 +25,11 @@
         /// Max number of goods.
         /// </summary>
         public const int MaxGoods = 64;
-=======
+      
+        /// <summary>
         /// The Cost for a player to use another player's track
         /// </summary>
         public const int AltTrackCost = 10;
->>>>>>> cbc4b392
 
         #region Singleton
 
