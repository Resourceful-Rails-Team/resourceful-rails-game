using System;
using System.Collections.Generic;
using UnityEngine;
using Rails.ScriptableObjects;
using System.Collections.ObjectModel;
using Rails.Rendering;
using Rails.Controls;
using Rails.Data;
using Rails.Systems;
using TMPro;
using Rails.UI;
using System.Linq;
using Assets.Scripts.Data;
using Rails.Collections;

#if UNITY_EDITOR
using UnityEditor;
#endif

namespace Rails {
  public class Manager : MonoBehaviour {
    #region Singleton

    private static Manager _singleton = null;

    /// <summary>
    /// Manager singleton
    /// </summary>
    public static Manager Singleton {
      get {
        if (_singleton)
          return _singleton;

        _singleton = FindObjectOfType<Manager>();
        if (_singleton)
          return _singleton;

        GameObject go = new GameObject("Manager");
        return go.AddComponent<Manager>();
      }
    }

    #endregion

    #region Properties
    /// <summary>
    /// Map size.
    /// </summary>
    public const int Size = 64;
    /// <summary>
    /// Max number of cities.
    /// </summary>
    public const int MaxCities = 32;
    /// <summary>
    /// Max number of goods.
    /// </summary>
    public const int MaxGoods = 64;
    /// <summary>
    /// Controls the spacing between nodes in terms of Unity units.
    /// </summary>
    public float WSSize = 1f;

    /// <summary>
    /// A collection of game rules.
    /// </summary>
    public GameRules _rules;
    /// <summary>
    /// Stores the layout of the map, including nodes, cities, goods, etc.
    /// </summary>
    [SerializeField]
    public MapData MapData;
    /// <summary>
    /// The cost to build a track to a respective NodeType
    /// </summary>
    public static readonly ReadOnlyDictionary<NodeType, int> NodeCosts = new ReadOnlyDictionary<NodeType, int>(
        new Dictionary<NodeType, int>
        {
            { NodeType.Clear,      1 },
            { NodeType.Mountain,   2 },
            { NodeType.SmallCity,  3 },
            { NodeType.MediumCity, 3 },
            { NodeType.MajorCity,  5 },
            { NodeType.Water, 1000   },
        }
    );
    /// <summary>
    /// The cost to build over a river
    /// </summary>
    public const int RiverCost = 2;
    /// <summary>
    /// The trains that players can use.
    /// </summary>
    public TrainData[] trainData;
    /// <summary>
    /// UI windows that show the controls for each phase.
    /// </summary>
    public GameObject[] PhasePanels;
    /// <summary>
    /// UI window that shows stats of the current player.
    /// </summary>
    //public GameObject PlayerInfoPanel;

		#endregion // Properties

<<<<<<< HEAD
    #endregion // Properties
    public GameRules _rules;
        public GameStartRules _startRules;

=======
		#region Private Fields
>>>>>>> 2f607175
    /// <summary>
    /// Stores the tracks on the map.
    /// </summary>
    private static TrackGraph<int> Tracks = new TrackGraph<int>(-1);
<<<<<<< HEAD

        #endregion // Map
=======
    /// <summary>
    /// Stores info for all players.
    /// </summary>
    private PlayerInfo[] players;
    /// <summary>
    /// A reference to the current players info.
    /// </summary>
    private PlayerInfo player;
    /// <summary>
    /// Total number of phases in a turn.
    /// </summary>
    private int maxPhases;
    /// <summary>
    /// Player number whose turn it currently is.
    /// </summary>
    private int currentPlayer;
    /// <summary>
    /// Phase of the turn of current player.
    /// </summary>
    private int currentPhase;
    /// <summary>
    /// 
    /// </summary>
    private int currentPath;
    private List<Queue<NodeId>> buildPaths;
    private List<Route> routes;
    private GameToken _highlightToken;
    #endregion
>>>>>>> 2f607175

        #region Unity Events

        private void Awake()
        {
            // set singleton reference on awake
            _singleton = this;
            _startRules = FindObjectOfType<GameStartRules>();

            // generate start rules if empty
            if (_startRules == null)
            {
                GameObject go = new GameObject("start rules");
                _startRules = go.AddComponent<GameStartRules>();
                _startRules.Players = new StartPlayerInfo[2]
                {
                    new StartPlayerInfo() { Name = "Player 1", Color = Color.red },
                    new StartPlayerInfo() { Name = "Player 2", Color = Color.blue }
                };
            }
        }

    private void Start() {
      GameGraphics.Initialize(MapData);
      GameLoopSetup();
    }

    private void Update() {
      _highlightToken?.ResetColor();
      var highlightToken = GameGraphics.GetMapToken(GameInput.MouseNodeId);

      if (highlightToken != null) {
        highlightToken.SetColor(Color.yellow);
        _highlightToken = highlightToken;
      }
      if (GameInput.SelectJustPressed && GameInput.MouseNodeId.InBounds) {
        EnqueueNode(GameInput.MouseNodeId);
      }
      if (GameInput.DeleteJustPressed) {
        ClearQueue();
      }
      if (GameInput.EnterJustPressed) {
        BuildTrack();
      }
    }

#if UNITY_EDITOR

    private void OnDrawGizmos() {
      List<Action> postDraws = new List<Action>();
      if (MapData == null || MapData.Nodes == null || MapData.Nodes.Length == 0)
        return;

      var labelStyle = new GUIStyle(GUI.skin.GetStyle("Label"));
      labelStyle.alignment = TextAnchor.UpperCenter;
      labelStyle.fontSize = 16;
      labelStyle.fontStyle = FontStyle.Bold;

      for (int x = 0; x < Size; x++) {
        for (int y = 0; y < Size; y++) {
          // draw node
          var node = MapData.Nodes[(y * Size) + x];
          var pos = Utilities.GetPosition(node.Id);
          Gizmos.color = Utilities.GetNodeColor(node.Type);
          Gizmos.DrawCube(pos, Vector3.one * WSSize * 0.3f);

          //
          if (node.CityId >= 0 && node.CityId < MapData.Cities.Count) {
            var city = MapData.Cities[node.CityId];
            if (node.Type == NodeType.MajorCity || node.Type == NodeType.MediumCity || node.Type == NodeType.SmallCity) {

              postDraws.Add(() =>
              {
                Handles.Label(pos + Vector3.up, city.Name, labelStyle);
              });

            }
          }

          // draw segments
          // we iterate only bottom-right half of segments to prevent drawing them twice
          var segments = MapData.GetNodeSegments(node.Id);
          for (Cardinal c = Cardinal.NE; c <= Cardinal.S; ++c) {
            // get segment
            var segment = segments[(int)c];
            if (segment != null) {
              // get neighboring nodeid
              var nextNodeId = Utilities.PointTowards(node.Id, c);
              if (nextNodeId.InBounds) {
                // draw line to
                Gizmos.color = Utilities.GetSegmentColor(segment.Type);
                Gizmos.DrawLine(pos, Utilities.GetPosition(nextNodeId));
              }
            }
          }
        }
      }

      foreach (var postDraw in postDraws)
        postDraw?.Invoke();
    }

<<<<<<< HEAD
#endif 

    #region Game Loop
    

    #region Public Data
    
    // The cost to build a track to a respective NodeType
    public static readonly ReadOnlyDictionary<NodeType, int> NodeCosts = new ReadOnlyDictionary<NodeType, int>(
        new Dictionary<NodeType, int>
        {
            { NodeType.Clear,      1 },
            { NodeType.Mountain,   2 },
            { NodeType.SmallCity,  3 },
            { NodeType.MediumCity, 3 },
            { NodeType.MajorCity,  5 },
            { NodeType.Water, 1000   },
        }
    );


    // The cost to build over a river
    public const int RiverCost = 2;

    /// <summary>
    /// The trains that players can use.
    /// </summary>
    public TrainData[] trainData;
    /// <summary>
    /// UI window that shows stats of the current player.
    /// </summary>
    public GameHUDManager GameHUDObject;
    /// <summary>
    /// UI windows that show the controls for each phase.
    /// </summary>
    public GameObject[] PhasePanels;
    #endregion

    #region Private Data
    PlayerInfo[] players;
    PlayerInfo player;
    int phases;
    int currentPlayer = 0;
    int currentPhase = -2;
    #endregion

    /// <summary>
    /// Sets up the current game.
    /// </summary>
    private void GameLoopSetup() {
      phases = PhasePanels.Length;

      // Initiate all player info.
      players = new PlayerInfo[_startRules.Players.Length];
      for (int p = 0; p < players.Length; p++)
        players[p] = new PlayerInfo(_startRules.Players[p].Name, _startRules.Players[p].Color, _rules.MoneyStart, 0);
=======
#endif
>>>>>>> 2f607175

		#endregion

<<<<<<< HEAD
      // Activate first turn panel.
      currentPhase = 1;
      PhasePanels[currentPhase].SetActive(true);
      player = players[currentPlayer];
      UpdatePlayerInfo();
    }

    #region Player Actions
    // Moves the train to final node in path.
    public void MoveTrain() {
=======
		#region Public
		// Moves the train to final node in path.
		public void MoveTrain() {
>>>>>>> 2f607175
      // TODO: Move train to last pushed node.
      // Moving only updates the phase.
      GameLogic.UpdatePhase(PhasePanels, ref currentPhase, maxPhases);
      return;
    }
    // Discards the player's hand.
    public void DiscardHand() {
      // TODO: removing and refilling player's hand
      // Ends the turn.
      GameLogic.IncrementPlayer(ref currentPlayer, _rules.maxPlayers);
      return;
    }

    // Builds the track between the nodes in path.
    public void BuildTrack() {
      GameLogic.BuildTrack(Tracks, routes, player.color);
      EndTurn();
      return;
    }
    // Upgrades the player's train.
    public void UpgradeTrain(int choice) {
      GameLogic.UpgradeTrain(ref player.trainStyle, ref player.money, choice, _rules.trainUpgrade);
      EndTurn();
      return;
    }

		// Places the current player's train at position.
		public void PlaceTrain(NodeId position) {
      player.train_position = position;
      return;
    }

    // Add Node to Queue
    public void EnqueueNode(NodeId node) {
      // Add to move queue if in move phase.
      if (currentPhase == 0)
        player.movepath.Enqueue(node);
			// Add to build queue if in build phase.
			else {
        buildPaths[currentPath].Enqueue(node);
        PlannedTracks();
			}
		}
    // Clear current Queue
    public void ClearQueue() {
      // Move Phase
      if (currentPhase == 0)
        player.movepath.Clear();
			else {
        GameGraphics.DestroyPotentialTrack(routes[currentPath]);
        buildPaths[currentPath].Clear();
        PlannedTracks();
			}
		}
		#endregion

		#region Private
		/// <summary>
		/// Sets up the current game.
		/// </summary>
		private void GameLoopSetup() {
      // Assign integers
      currentPlayer = 0;
      currentPhase = -2;
      currentPath = 0;
      maxPhases = PhasePanels.Length;

      //
      buildPaths = new List<Queue<NodeId>>();
      buildPaths.Add(new Queue<NodeId>());
      routes = new List<Route>();
      routes.Add(null);

      // Initiate all player info.
      players = new PlayerInfo[_rules.maxPlayers];
      for (int p = 0; p < _rules.maxPlayers; p++)
        players[p] = new PlayerInfo("Player " + p, Color.white, _rules.moneyStart, 0);
      player = players[currentPlayer];

      // Deactivate all panels just in case.
      for (int u = 0; u < maxPhases; u++)
        PhasePanels[u].SetActive(false);

      // Activate first turn panel.
      PhasePanels[1].SetActive(true);

      return;
    }
<<<<<<< HEAD
    // Private method for upgrading.
    private void UpgradeTrain_(int choice) {
      // If player doesn't have enough money, don't upgrade
      if (player.money < _rules.TrainUpgrade) {
        // TODO: Activate failure UI message here.
        return;
      }

      // Deduct value from player's money stock and change train value.
      player.money -= _rules.TrainUpgrade;
      player.trainStyle = choice;
      Debug.Log(currentPlayer + " $" + player.money);
      return;
    }
    // Changes the current player
    private int IncrementPlayer() {
      currentPlayer += 1;
      if (currentPlayer >= _startRules.Players.Length)
        currentPlayer = 0;
      UpdatePlayerInfo();
      return currentPlayer;
    }
    // Changes players for switchback start.
    private int DecrementPlayer() {
      currentPlayer -= 1;
      if (currentPlayer < 0)
        currentPlayer = 0;
      UpdatePlayerInfo();
      return currentPlayer;
    }
    // Updates name and money amount. Placeholder.
    private void UpdatePlayerInfo() {
      var player = players[currentPlayer];
      GameHUDObject.PlayerNameText.text = $"Player #{currentPlayer + 1}";
      GameHUDObject.PlayerMoneyText.text = $"{player.money:C}";
      GameHUDObject.PlayerTrainText.text = $"{player.trainStyle}";
    }
    
    // Cycles through UI screens
    private int UpdatePhase() {
      PhasePanels[currentPhase].SetActive(false);
      currentPhase += 1;
      if (currentPhase >= phases)
        currentPhase = 0;
      PhasePanels[currentPhase].SetActive(true);
      return currentPhase;
    }
    // Check if the current player has won.
    private bool CheckWin() {
      if (player.majorcities >= _rules.WinMajorCities &&
        player.money >= _rules.WinMoney) {
        return true;
=======
    // Ends the turn and changes phase.
    private void EndTurn() {
      if (maxPhases >= 0) {
        GameLogic.IncrementPlayer(ref currentPlayer, _rules.maxPlayers);
        GameLogic.UpdatePhase(PhasePanels, ref currentPhase, maxPhases);
      }
      else {
        GameLogic.BuildTurn(ref currentPlayer, ref currentPhase, _rules.maxPlayers);
      }
      player = players[currentPlayer];
      return;
    }
    // Show the planned route on the map.
    private void PlannedTracks() {
      for (int p = 0; p < buildPaths.Count; p++) {
        if (buildPaths[p].Count > 1) {
          if (routes[p] != null)
            GameGraphics.DestroyPotentialTrack(routes[p]);
          routes[p] = Pathfinding.CheapestBuild(Tracks, MapData, buildPaths[p].ToArray());
          GameGraphics.GeneratePotentialTrack(routes[p]);
        }
>>>>>>> 2f607175
      }
      return;
    }
    #endregion
  }
}<|MERGE_RESOLUTION|>--- conflicted
+++ resolved
@@ -99,25 +99,14 @@
     /// UI window that shows stats of the current player.
     /// </summary>
     //public GameObject PlayerInfoPanel;
-
+    public GameStartRules _startRules;
 		#endregion // Properties
-
-<<<<<<< HEAD
-    #endregion // Properties
-    public GameRules _rules;
-        public GameStartRules _startRules;
-
-=======
+     
 		#region Private Fields
->>>>>>> 2f607175
     /// <summary>
     /// Stores the tracks on the map.
     /// </summary>
     private static TrackGraph<int> Tracks = new TrackGraph<int>(-1);
-<<<<<<< HEAD
-
-        #endregion // Map
-=======
     /// <summary>
     /// Stores info for all players.
     /// </summary>
@@ -146,7 +135,6 @@
     private List<Route> routes;
     private GameToken _highlightToken;
     #endregion
->>>>>>> 2f607175
 
         #region Unity Events
 
@@ -249,53 +237,6 @@
         postDraw?.Invoke();
     }
 
-<<<<<<< HEAD
-#endif 
-
-    #region Game Loop
-    
-
-    #region Public Data
-    
-    // The cost to build a track to a respective NodeType
-    public static readonly ReadOnlyDictionary<NodeType, int> NodeCosts = new ReadOnlyDictionary<NodeType, int>(
-        new Dictionary<NodeType, int>
-        {
-            { NodeType.Clear,      1 },
-            { NodeType.Mountain,   2 },
-            { NodeType.SmallCity,  3 },
-            { NodeType.MediumCity, 3 },
-            { NodeType.MajorCity,  5 },
-            { NodeType.Water, 1000   },
-        }
-    );
-
-
-    // The cost to build over a river
-    public const int RiverCost = 2;
-
-    /// <summary>
-    /// The trains that players can use.
-    /// </summary>
-    public TrainData[] trainData;
-    /// <summary>
-    /// UI window that shows stats of the current player.
-    /// </summary>
-    public GameHUDManager GameHUDObject;
-    /// <summary>
-    /// UI windows that show the controls for each phase.
-    /// </summary>
-    public GameObject[] PhasePanels;
-    #endregion
-
-    #region Private Data
-    PlayerInfo[] players;
-    PlayerInfo player;
-    int phases;
-    int currentPlayer = 0;
-    int currentPhase = -2;
-    #endregion
-
     /// <summary>
     /// Sets up the current game.
     /// </summary>
@@ -306,13 +247,7 @@
       players = new PlayerInfo[_startRules.Players.Length];
       for (int p = 0; p < players.Length; p++)
         players[p] = new PlayerInfo(_startRules.Players[p].Name, _startRules.Players[p].Color, _rules.MoneyStart, 0);
-=======
-#endif
->>>>>>> 2f607175
-
-		#endregion
-
-<<<<<<< HEAD
+
       // Activate first turn panel.
       currentPhase = 1;
       PhasePanels[currentPhase].SetActive(true);
@@ -320,14 +255,10 @@
       UpdatePlayerInfo();
     }
 
-    #region Player Actions
-    // Moves the train to final node in path.
-    public void MoveTrain() {
-=======
+
 		#region Public
 		// Moves the train to final node in path.
 		public void MoveTrain() {
->>>>>>> 2f607175
       // TODO: Move train to last pushed node.
       // Moving only updates the phase.
       GameLogic.UpdatePhase(PhasePanels, ref currentPhase, maxPhases);
@@ -416,37 +347,7 @@
 
       return;
     }
-<<<<<<< HEAD
-    // Private method for upgrading.
-    private void UpgradeTrain_(int choice) {
-      // If player doesn't have enough money, don't upgrade
-      if (player.money < _rules.TrainUpgrade) {
-        // TODO: Activate failure UI message here.
-        return;
-      }
-
-      // Deduct value from player's money stock and change train value.
-      player.money -= _rules.TrainUpgrade;
-      player.trainStyle = choice;
-      Debug.Log(currentPlayer + " $" + player.money);
-      return;
-    }
-    // Changes the current player
-    private int IncrementPlayer() {
-      currentPlayer += 1;
-      if (currentPlayer >= _startRules.Players.Length)
-        currentPlayer = 0;
-      UpdatePlayerInfo();
-      return currentPlayer;
-    }
-    // Changes players for switchback start.
-    private int DecrementPlayer() {
-      currentPlayer -= 1;
-      if (currentPlayer < 0)
-        currentPlayer = 0;
-      UpdatePlayerInfo();
-      return currentPlayer;
-    }
+
     // Updates name and money amount. Placeholder.
     private void UpdatePlayerInfo() {
       var player = players[currentPlayer];
@@ -454,22 +355,7 @@
       GameHUDObject.PlayerMoneyText.text = $"{player.money:C}";
       GameHUDObject.PlayerTrainText.text = $"{player.trainStyle}";
     }
-    
-    // Cycles through UI screens
-    private int UpdatePhase() {
-      PhasePanels[currentPhase].SetActive(false);
-      currentPhase += 1;
-      if (currentPhase >= phases)
-        currentPhase = 0;
-      PhasePanels[currentPhase].SetActive(true);
-      return currentPhase;
-    }
-    // Check if the current player has won.
-    private bool CheckWin() {
-      if (player.majorcities >= _rules.WinMajorCities &&
-        player.money >= _rules.WinMoney) {
-        return true;
-=======
+
     // Ends the turn and changes phase.
     private void EndTurn() {
       if (maxPhases >= 0) {
@@ -491,7 +377,6 @@
           routes[p] = Pathfinding.CheapestBuild(Tracks, MapData, buildPaths[p].ToArray());
           GameGraphics.GeneratePotentialTrack(routes[p]);
         }
->>>>>>> 2f607175
       }
       return;
     }
