--- conflicted
+++ resolved
@@ -23,11 +23,7 @@
 
         #region Events
         // Turn End
-<<<<<<< HEAD
         public delegate void OnTurnEndEventHandler(Manager manager);
-=======
-	    public delegate void OnTurnEndEventHandler(Manager manager);
->>>>>>> 8a78bcfd
         public event OnTurnEndEventHandler OnTurnEnd;
 
         // Player Info Update
@@ -299,13 +295,6 @@
 
         // Coroutine for moving the train from one location to the next.
         private IEnumerator CMoveTrain() {
-<<<<<<< HEAD
-
-            var movePoints = Mathf.Min(_rules.TrainSpecs[player.trainStyle].movePoints, moveRoute.Distance);
-
-            player.movePath.RemoveAt(0);
-            for (int i = 0; i < movePoints; ++i) {
-=======
             
             // Retrieve the number of move points the current player's train has, or the 
             // distance of the current route, whichever is smaller.
@@ -316,18 +305,10 @@
             player.movePath.RemoveAt(0);
             for (int i = 0; i < movePoints; ++i)
             {
->>>>>>> 8a78bcfd
                 if (moveRoute.Nodes[i] == player.movePath[0])
                     player.movePath.RemoveAt(0);
             }
 
-<<<<<<< HEAD
-            if (player.movePath[0] != player.trainPosition)
-                player.movePath.Insert(0, player.trainPosition);
-
-            player.trainPosition = moveRoute.Nodes.Last();
-
-=======
             // Set the player's train position to the node at the end of it's move points
             player.trainPosition = moveRoute.Nodes.Skip(movePoints).First();
             
@@ -336,7 +317,6 @@
                 player.movePath.Insert(0, player.trainPosition);
             
             // Activate TrainMovement, awaiting until the player moves to completion
->>>>>>> 8a78bcfd
             _movingTrain = true;
             _trainMovement.MoveTrain(currentPlayer, moveRoute.Nodes.Take(movePoints + 1).ToList());
 
@@ -428,19 +408,8 @@
             return buildPaths.Count - 1;
         }
         // Sets the index of the current build path.
-<<<<<<< HEAD
-        public void SetPath(int path) {
-            while (path < 0)
-                path += buildPaths.Count;
-            while (path >= buildPaths.Count)
-                path -= buildPaths.Count;
-            currentPath = path;
-            return;
-        }
-=======
         public void SetPath(int path) => currentPath = Mathf.Clamp(path, 0, buildPaths.Count - 1);
 
->>>>>>> 8a78bcfd
         // Returns the list of nodes of the specified path.
         public List<NodeId> GetPath(int path) { 
             if (path >= 0 && path < buildPaths.Count)
@@ -482,27 +451,14 @@
             
             PlannedTracks(); 
             return;
-<<<<<<< HEAD
         }
         public void AddNode(int path, NodeId node) {
             // Add to player's movesegments if in move phase.
             if (currentPhase == 0) {
-=======
-		}
-        public void AddNode(int path, NodeId node) {
-            // Add to player's movesegments if in move phase.
-            if (currentPhase == 0)
-            {
->>>>>>> 8a78bcfd
                 player.movePath.Add(node);
                 PlannedRoute();
             }
             // Add to build queue if in build phase.
-<<<<<<< HEAD
-            else {
-                buildPaths[path].Add(node);
-                PlannedTracks();
-=======
             else
             {
                 if (buildPaths[path].Count == 0 || currentNodeinPath == 0 || node != buildPaths[path][currentNodeinPath - 1])
@@ -511,37 +467,11 @@
                     ++currentNodeinPath;
                     PlannedTracks();
                 }
->>>>>>> 8a78bcfd
             }
             return;
         }
         // Removes a node from the list.
         public void RemoveNode(int path, int index) {
-<<<<<<< HEAD
-            if (currentPhase == 0) {
-                player.movePath.RemoveAt(index);
-            }
-            else {
-                buildPaths[path].RemoveAt(index);
-            }
-            return;
-        }
-        // Sets the current node in the path.
-        public void SetNode(int path, int index) {
-            while (index < 0)
-                index += buildPaths[path].Count;
-            while (index >= buildPaths[path].Count)
-                index -= buildPaths[path].Count;
-            currentNodeinPath = index;
-        }
-        #endregion
-
-        #region Private
-        /// <summary>
-        /// Sets up the current game.
-        /// </summary>
-        private void GameLoopSetup() {
-=======
             if (currentPhase == 0)
                 player.movePath.RemoveAt(index);
             else
@@ -566,7 +496,6 @@
 				/// Sets up the current game.
 				/// </summary>
 				private void GameLoopSetup() {
->>>>>>> 8a78bcfd
             // Assign integers
             currentPlayer = 0;
             currentPhase = Phase.InitBuild;
@@ -644,21 +573,12 @@
                     _rules.TrainSpecs[player.trainStyle].movePoints,
                     player.movePath.ToArray());
 
-<<<<<<< HEAD
-                var movePoints = Mathf.Min(_rules.TrainSpecs[player.trainStyle].movePoints, moveRoute.Distance);
-
-                // Highlight the Route
-                GameGraphics.HighlightRoute(moveRoute.Nodes.Take(movePoints + 1).ToList(), player.color * 2.0f);
-                GameGraphics.HighlightRoute(moveRoute.Nodes.Take(movePoints).ToList(), player.color);
-            }
-=======
                     var movePoints = Mathf.Min(_rules.TrainSpecs[player.trainStyle].movePoints, moveRoute.Distance);
                    
                     // Highlight the Route
                     GameGraphics.HighlightRoute(moveRoute.Nodes.Take(movePoints + 1).ToList(), player.color * 2.0f); 
                     GameGraphics.HighlightRoute(moveRoute.Nodes.Take(movePoints).ToList(), player.color);
 		        }
->>>>>>> 8a78bcfd
             return;
         }
 
