--- conflicted
+++ resolved
@@ -649,12 +649,8 @@
         }
 
         /// <summary>
-<<<<<<< HEAD
-        /// Handles transactions when dropping off or picking up goods.
-=======
         /// Completes a city transaction, returned by UI, removing the specified loads
         /// and adding the specified funds to the player's account.
->>>>>>> 8c32744a
         /// </summary>
         private void CompleteCityTransaction(TrainCityInteractionResult result)
         {
@@ -685,8 +681,7 @@
             }
             OnPlayerInfoUpdate?.Invoke(this);
         }
-<<<<<<< HEAD
-=======
+      
         private int CountMajorCities()
         {
             return 
@@ -700,7 +695,6 @@
                 );
         }
         private bool PlayerWon() => Player.majorCities > Rules.WinMajorCities && Player.money >= Rules.WinMoney;
->>>>>>> 8c32744a
 
         #endregion
     }
