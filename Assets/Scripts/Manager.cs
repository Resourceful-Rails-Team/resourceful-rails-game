--- conflicted
+++ resolved
@@ -314,55 +314,28 @@
 
         // Moves the train to final node in path.
         public void MoveTrain() => StartCoroutine(CMoveTrain());
-<<<<<<< HEAD
         private IEnumerator CMoveTrain()
         {
 
             var movePoints = Mathf.Min(_rules.TrainSpecs[player.trainType].movePoints, PathPlanner.moveRoute.Distance);
-=======
->>>>>>> 0b27149e
-
-        // Coroutine for moving the train from one location to the next.
-        private IEnumerator CMoveTrain() {
-            
-            // Retrieve the number of move points the current player's train has, or the 
-            // distance of the current route, whichever is smaller.
-            var movePoints = Mathf.Min(_rules.TrainSpecs[player.trainStyle].movePoints, moveRoute.Distance); 
-            
-            // Remove any segments from the player's move path that will
-            // be passed in this turn
+
             player.movePath.RemoveAt(0);
             for (int i = 0; i < movePoints; ++i)
             {
-<<<<<<< HEAD
                 if (PathPlanner.moveRoute.Nodes[i] == player.movePath[0])
-=======
-                if (moveRoute.Nodes[i] == player.movePath[0])
->>>>>>> 0b27149e
                     player.movePath.RemoveAt(0);
             }
 
-            // Set the player's train position to the node at the end of it's move points
-            player.trainPosition = moveRoute.Nodes.Skip(movePoints).First();
-            
-            // Add the player's position back to the start of its move path
-            if(player.movePath[0] != player.trainPosition)
+            if (player.movePath[0] != player.trainPosition)
                 player.movePath.Insert(0, player.trainPosition);
-<<<<<<< HEAD
 
             player.trainPosition = PathPlanner.moveRoute.Nodes.Last();
 
-=======
-            
-            // Activate TrainMovement, awaiting until the player moves to completion
->>>>>>> 0b27149e
             _movingTrain = true;
             _trainMovement.MoveTrain(currentPlayer, PathPlanner.moveRoute.Nodes.Take(movePoints + 1).ToList());
 
             while (_movingTrain)
                 yield return null;
-
-            GameGraphics.HighlightRoute(moveRoute, null);
 
             // Moving only updates the phase.
             GameLogic.UpdatePhase(PhasePanels, ref currentPhase);
@@ -373,12 +346,7 @@
         public void DiscardHand()
         {
             // Remove and refill players' hand
-<<<<<<< HEAD
-            foreach (Demand[] card in player.demandCards)
-            {
-=======
             foreach (DemandCard card in player.demandCards) {
->>>>>>> 0b27149e
                 Deck.Discard(card);
             }
             for (int c = 0; c < _rules.HandSize; c++)
@@ -443,113 +411,12 @@
         }
         #endregion
 
-<<<<<<< HEAD
         #region Private
         /// <summary>
         /// Sets up the current game.
         /// </summary>
         private void GameLoopSetup()
         {
-=======
-        #region Public Path Methods
-        // Path Methods
-
-        // Adds a new path to the end of the list.
-        public int CreateNewPath() {
-            buildPaths.Add(new List<NodeId>());
-            currentNodeinPath = 0;
-            return buildPaths.Count - 1;
-        }
-        // Sets the index of the current build path.
-        public void SetPath(int path) => currentPath = Mathf.Clamp(path, 0, buildPaths.Count - 1);
-
-        // Returns the list of nodes of the specified path.
-        public List<NodeId> GetPath(int path) { 
-            if (path >= 0 && path < buildPaths.Count)
-                return buildPaths[path];
-            return null;
-        }
-        // Returns the number of paths in the build paths list.
-        public int GetPathCount() {
-            return buildPaths.Count;
-        }
-        // Adds a node to the list.
-        // Clear current Queue
-        public void ClearPath(int path) {
-            // Move Phase
-            if (currentPhase == 0) {
-                GameGraphics.HighlightRoute(moveRoute, null);
-                player.movePath.Clear();
-                player.movePath.Add(player.trainPosition);
-            }
-            else {
-                GameGraphics.DestroyPotentialTrack(buildRoutes[path]);
-                buildPaths[path].Clear();
-                if (buildPaths.Count == 0)
-                    buildPaths.Add(new List<NodeId>());
-                if (currentPath == path)
-                    currentNodeinPath = 0;
-                PlannedTracks();
-            }
-            return;
-        }
-        public void RemovePath(int path) {
-            // Removes a path from the build paths.
-            buildPaths[path].RemoveAt(path);
-            
-            if (currentPath == path)
-                currentNodeinPath = 0;
-            if (currentPath >= path)
-                --currentPath;
-            
-            PlannedTracks(); 
-            return;
-        }
-        public void AddNode(int path, NodeId node) {
-            // Add to player's movesegments if in move phase.
-            if (currentPhase == 0) {
-                player.movePath.Add(node);
-                PlannedRoute();
-            }
-            // Add to build queue if in build phase.
-            else
-            {
-                if (buildPaths[path].Count == 0 || currentNodeinPath == 0 || node != buildPaths[path][currentNodeinPath - 1])
-                {
-                    buildPaths[path].Insert(currentNodeinPath, node);
-                    ++currentNodeinPath;
-                    PlannedTracks();
-                }
-            }
-            return;
-        }
-        // Removes a node from the list.
-        public void RemoveNode(int path, int index) {
-            if (currentPhase == 0)
-                player.movePath.RemoveAt(index);
-            else
-                buildPaths[path].RemoveAt(index);
-
-            if (currentPath == path)
-                currentNodeinPath = Mathf.Clamp(currentNodeinPath, 0, buildPaths[path].Count - 1) + 1;
-
-            PlannedTracks(); 
-            return;
-	    }
-
-        // Sets the current node in the path.
-        public void SetNode(int path, int index) {
-            currentPath = Mathf.Clamp(path, 0, buildPaths.Count - 1);
-            currentNodeinPath = Mathf.Clamp(index, 0, buildPaths[currentPath].Count - 1);
-        }
-        #endregion
-
-				#region Private
-				/// <summary>
-				/// Sets up the current game.
-				/// </summary>
-				private void GameLoopSetup() {
->>>>>>> 0b27149e
             // Assign integers
             currentPlayer = 0;
             currentPhase = Phase.InitBuild;
@@ -600,46 +467,6 @@
             OnTurnEnd?.Invoke(this);
             return;
         }
-<<<<<<< HEAD
-=======
-        // Show the planned tracks on the map.
-        private void PlannedTracks() {
-            if (buildPaths.Count > 0) {
-                if (buildRoutes != null) {
-                    foreach (var route in buildRoutes)
-                        GameGraphics.DestroyPotentialTrack(route);
-                    buildRoutes.Clear();
-                }
-                buildRoutes = Pathfinding.CheapestBuilds(buildPaths);
-
-                foreach (var route in buildRoutes)
-                    GameGraphics.GeneratePotentialTrack(route, Color.yellow);
-            }
-            return;
-        }
-        // Show the planned route on the map.
-        private void PlannedRoute() {
-            if (player.movePath.Count > 0) {
-                if (moveRoute != null) {
-                    GameGraphics.HighlightRoute(moveRoute, null);
-                }
-
-                // Calculate the Route
-                moveRoute = Pathfinding.CheapestMove(
-                    currentPlayer,
-                    _rules.TrainSpecs[player.trainStyle].movePoints,
-                    player.movePath.ToArray());
-
-                    var movePoints = Mathf.Min(_rules.TrainSpecs[player.trainStyle].movePoints, moveRoute.Distance);
-                   
-                    // Highlight the Route
-                    GameGraphics.HighlightRoute(moveRoute.Nodes.Take(movePoints + 1).ToList(), player.color * 2.0f); 
-                    GameGraphics.HighlightRoute(moveRoute.Nodes.Take(movePoints).ToList(), player.color);
-		        }
-            return;
-        }
-
->>>>>>> 0b27149e
         /// <summary>
         /// Sets up the tracks that are automatically assigned to
         /// a Major City
